# Copyright 2022 The TensorFlow Authors. All Rights Reserved.
#
# Licensed under the Apache License, Version 2.0 (the "License");
# you may not use this file except in compliance with the License.
# You may obtain a copy of the License at
#
#     http://www.apache.org/licenses/LICENSE-2.0
#
# Unless required by applicable law or agreed to in writing, software
# distributed under the License is distributed on an "AS IS" BASIS,
# WITHOUT WARRANTIES OR CONDITIONS OF ANY KIND, either express or implied.
# See the License for the specific language governing permissions and
# limitations under the License.
# ==============================================================================
package(
    # copybara:uncomment default_applicable_licenses = ["//tensorflow:license"],
    default_visibility = [
        "//tensorflow/lite/experimental/acceleration/mini_benchmark:__subpackages__",
    ],
    licenses = ["notice"],
)

cc_library(
    name = "grafter",
    srcs = ["grafter.cc"],
    hdrs = ["grafter.h"],
    deps = [
        "//tensorflow/lite:framework",
        "//tensorflow/lite/schema:schema_fbs_with_reflection",
        "@com_google_absl//absl/status",
        "@com_google_absl//absl/status:statusor",
        "@com_google_absl//absl/strings:str_format",
        "@flatbuffers",
    ],
)

cc_library(
    name = "embedder",
    srcs = ["embedder.cc"],
    hdrs = ["embedder.h"],
    deps = [
        ":validation_graph_builder",
        "//tensorflow/lite:framework",
        "//tensorflow/lite:minimal_logging",
        "//tensorflow/lite/core:framework",
        "//tensorflow/lite/experimental/acceleration/mini_benchmark:decode_jpeg_status",
        "//tensorflow/lite/experimental/acceleration/mini_benchmark:jpeg_common",
        "//tensorflow/lite/experimental/acceleration/mini_benchmark:jpeg_header_parser",
        "//tensorflow/lite/kernels:builtin_ops",
        "//tensorflow/lite/schema:schema_fbs",
        "//tensorflow/lite/schema:schema_fbs_with_reflection",
        "@com_google_absl//absl/status",
        "@com_google_absl//absl/strings:str_format",
        "@flatbuffers",
    ],
)

cc_library(
    name = "validation_graph_builder",
    srcs = ["validation_graph_builder.cc"],
    hdrs = ["validation_graph_builder.h"],
    deps = [
        ":grafter",
        "//tensorflow/lite:framework",
        "//tensorflow/lite:string_util",
        "//tensorflow/lite/core/c:common",
        "//tensorflow/lite/schema:schema_fbs",
        "@com_google_absl//absl/status",
        "@com_google_absl//absl/status:statusor",
        "@com_google_absl//absl/strings:str_format",
        "@flatbuffers",
    ],
)

cc_binary(
    name = "embedder_cmdline",
    srcs = ["embedder_main.cc"],
    visibility = ["//visibility:public"],
    deps = [
        ":embedder",
        "//tensorflow/lite:framework",
<<<<<<< HEAD
        "//tensorflow/lite/core:headers",
        "//tensorflow/lite/core:model_builder",
=======
        "//tensorflow/lite/core:framework",
>>>>>>> f5d3e2e8
        "//tensorflow/lite/experimental/acceleration/mini_benchmark:call",
        "//tensorflow/lite/experimental/acceleration/mini_benchmark:decode_jpeg",
        "//tensorflow/lite/schema:schema_fbs_with_reflection",
        "//tensorflow/lite/tools:command_line_flags",
        "@com_google_absl//absl/strings",
        "@flatbuffers",
    ],
)

cc_library(
    name = "custom_validation_embedder",
    srcs = ["custom_validation_embedder.cc"],
    hdrs = ["custom_validation_embedder.h"],
    deps = [
        "//tensorflow/lite:stderr_reporter",
        "//tensorflow/lite/core/api:error_reporter",
        "//tensorflow/lite/core/tools:verifier",
        "//tensorflow/lite/experimental/acceleration/mini_benchmark:constants",
        "//tensorflow/lite/experimental/acceleration/mini_benchmark:status_codes",
        "//tensorflow/lite/schema:schema_fbs",
        "@flatbuffers",
    ],
)

cc_test(
    name = "custom_validation_embedder_test",
    srcs = ["custom_validation_embedder_test.cc"],
    deps = [
        ":custom_validation_embedder",
        "//tensorflow/lite:framework",
        "//tensorflow/lite:model_builder",
        "//tensorflow/lite/core:framework",
        "//tensorflow/lite/core/api:error_reporter",
        "//tensorflow/lite/core/c:c_api_types",
        "//tensorflow/lite/experimental/acceleration/mini_benchmark:call",
        "//tensorflow/lite/experimental/acceleration/mini_benchmark:embedded_mobilenet_model",
        "//tensorflow/lite/experimental/acceleration/mini_benchmark:mini_benchmark_test_helper",
        "//tensorflow/lite/experimental/acceleration/mini_benchmark:status_codes",
        "//tensorflow/lite/kernels:builtin_ops",
        "//tensorflow/lite/kernels/internal:tensor",
        "//tensorflow/lite/schema:schema_fbs",
        "//tensorflow/lite/tools:model_loader",
        "@com_google_googletest//:gtest_main",
    ],
)<|MERGE_RESOLUTION|>--- conflicted
+++ resolved
@@ -79,12 +79,8 @@
     deps = [
         ":embedder",
         "//tensorflow/lite:framework",
-<<<<<<< HEAD
-        "//tensorflow/lite/core:headers",
+        "//tensorflow/lite/core:framework",
         "//tensorflow/lite/core:model_builder",
-=======
-        "//tensorflow/lite/core:framework",
->>>>>>> f5d3e2e8
         "//tensorflow/lite/experimental/acceleration/mini_benchmark:call",
         "//tensorflow/lite/experimental/acceleration/mini_benchmark:decode_jpeg",
         "//tensorflow/lite/schema:schema_fbs_with_reflection",
