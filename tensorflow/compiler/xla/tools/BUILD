# Tools and utilities that aid in XLA development and usage.

licenses(["notice"])  # Apache 2.0

package(default_visibility = ["//tensorflow/compiler/xla:internal"])

# Filegroup used to collect source files for dependency checking.
filegroup(
    name = "c_srcs",
    data = glob([
        "**/*.cc",
        "**/*.h",
    ]),
    visibility = ["//tensorflow/compiler/xla:internal"],
)

cc_binary(
    name = "hex_floats_to_packed_literal",
    srcs = ["hex_floats_to_packed_literal.cc"],
    deps = [
        "//tensorflow/compiler/xla:types",
        "//tensorflow/core:framework_internal",
        "//tensorflow/core:lib",
        "//tensorflow/core:lib_internal",
    ],
)

cc_library(
    name = "dumped_computation_to_graphviz_library",
    srcs = ["dumped_computation_to_graphviz.cc"],
    deps = [
        "//tensorflow/compiler/xla:statusor",
        "//tensorflow/compiler/xla:types",
        "//tensorflow/compiler/xla:xla_data_proto",
        "//tensorflow/compiler/xla/client",
        "//tensorflow/compiler/xla/client:client_library",
        "//tensorflow/compiler/xla/client:computation",
        "//tensorflow/compiler/xla/client:local_client",
        "//tensorflow/compiler/xla/legacy_flags:debug_options_flags",
        "//tensorflow/compiler/xla/service",
        "//tensorflow/compiler/xla/service:session_proto",
        "//tensorflow/core:lib",
    ],
)

cc_binary(
    name = "dumped_computation_to_graphviz",
    deps = [
        ":dumped_computation_to_graphviz_library",
    ],
)

cc_binary(
    name = "show_signature",
    srcs = ["show_signature.cc"],
    deps = [
        "//tensorflow/compiler/xla:shape_util",
        "//tensorflow/compiler/xla:statusor",
        "//tensorflow/compiler/xla:types",
        "//tensorflow/compiler/xla:xla_data_proto",
        "//tensorflow/compiler/xla/client",
        "//tensorflow/compiler/xla/client:client_library",
        "//tensorflow/compiler/xla/client:computation",
        "//tensorflow/compiler/xla/client:local_client",
        "//tensorflow/compiler/xla/service:session_proto",
        "//tensorflow/core:lib",
    ],
)

cc_library(
    name = "replay_computation_library",
    srcs = ["replay_computation.cc"],
    deps = [
        "//tensorflow/compiler/xla:literal_util",
        "//tensorflow/compiler/xla:shape_util",
        "//tensorflow/compiler/xla:status_macros",
        "//tensorflow/compiler/xla:statusor",
        "//tensorflow/compiler/xla:types",
        "//tensorflow/compiler/xla:xla_data_proto",
        "//tensorflow/compiler/xla/client",
        "//tensorflow/compiler/xla/client:client_library",
        "//tensorflow/compiler/xla/client:computation",
        "//tensorflow/compiler/xla/client:global_data",
        "//tensorflow/compiler/xla/client:local_client",
        "//tensorflow/compiler/xla/client/lib:testing",
        "//tensorflow/compiler/xla/service:session_proto",
        "//tensorflow/core:framework_internal",
        "//tensorflow/core:lib",
    ],
    alwayslink = True,
)

cc_binary(
    name = "replay_computation_cpu",
    deps = [
        ":replay_computation_library",
        "//tensorflow/compiler/xla/service:cpu_plugin",
    ],
)

cc_binary(
    name = "replay_computation_gpu",
    deps = [
        ":replay_computation_library",
        "//tensorflow/compiler/xla/service:gpu_plugin",
    ],
)

cc_binary(
    name = "show_literal",
    srcs = ["show_literal.cc"],
    deps = [
        "//tensorflow/compiler/xla:literal_util",
        "//tensorflow/compiler/xla:types",
        "//tensorflow/compiler/xla:xla_data_proto",
        "//tensorflow/core:lib",
    ],
)

cc_binary(
    name = "convert_computation",
    srcs = ["convert_computation.cc"],
    deps = [
        "//tensorflow/compiler/xla:statusor",
        "//tensorflow/compiler/xla:types",
        "//tensorflow/compiler/xla/service:session_proto",
        "//tensorflow/core:lib",
    ],
)

cc_binary(
    name = "show_text_literal",
    srcs = ["show_text_literal.cc"],
    deps = [
        "//tensorflow/compiler/xla:literal_util",
        "//tensorflow/compiler/xla:statusor",
        "//tensorflow/compiler/xla:text_literal_reader",
        "//tensorflow/compiler/xla:types",
        "//tensorflow/compiler/xla:xla_data_proto",
        "//tensorflow/core:lib",
    ],
)

cc_binary(
    name = "dumped_computation_to_text",
    srcs = ["dumped_computation_to_text.cc"],
    deps = [
        "//tensorflow/compiler/xla:statusor",
        "//tensorflow/compiler/xla:types",
        "//tensorflow/compiler/xla:xla_data_proto",
        "//tensorflow/compiler/xla/client",
        "//tensorflow/compiler/xla/client:client_library",
        "//tensorflow/compiler/xla/client:computation",
        "//tensorflow/compiler/xla/client:local_client",
        "//tensorflow/compiler/xla/service",
        "//tensorflow/compiler/xla/service:computation_tracker",
        "//tensorflow/compiler/xla/service:session_proto",
        "//tensorflow/core:lib",
    ],
)

cc_binary(
    name = "dumped_computation_to_operation_list",
    srcs = ["dumped_computation_to_operation_list.cc"],
    deps = [
        "//tensorflow/compiler/xla:statusor",
        "//tensorflow/compiler/xla:types",
        "//tensorflow/compiler/xla:xla_data_proto",
        "//tensorflow/compiler/xla/client",
        "//tensorflow/compiler/xla/client:client_library",
        "//tensorflow/compiler/xla/client:computation",
        "//tensorflow/compiler/xla/client:local_client",
        "//tensorflow/compiler/xla/service",
        "//tensorflow/compiler/xla/service:hlo",
        "//tensorflow/compiler/xla/service:session_proto",
        "//tensorflow/core:lib",
    ],
)

cc_binary(
    name = "dumped_computation_to_tf_graphdef",
    srcs = ["dumped_computation_to_tf_graphdef.cc"],
    deps = [
        "//tensorflow/compiler/xla:statusor",
        "//tensorflow/compiler/xla:types",
        "//tensorflow/compiler/xla/client",
        "//tensorflow/compiler/xla/client:client_library",
        "//tensorflow/compiler/xla/client:computation",
        "//tensorflow/compiler/xla/client:local_client",
        "//tensorflow/compiler/xla/legacy_flags:debug_options_flags",
<<<<<<< HEAD
        "//tensorflow/compiler/xla/legacy_flags:hlo_graph_dumper_flags",
=======
>>>>>>> d0360669
        "//tensorflow/compiler/xla/service",
        "//tensorflow/compiler/xla/service:hlo_graph_dumper",
        "//tensorflow/compiler/xla/service:session_proto",
        "//tensorflow/core:lib",
    ],
)

# -----------------------------------------------------------------------------

filegroup(
    name = "all_files",
    srcs = glob(
        ["**/*"],
        exclude = [
            "**/METADATA",
            "**/OWNERS",
        ],
    ),
    visibility = ["//tensorflow:__subpackages__"],
)<|MERGE_RESOLUTION|>--- conflicted
+++ resolved
@@ -188,10 +188,6 @@
         "//tensorflow/compiler/xla/client:computation",
         "//tensorflow/compiler/xla/client:local_client",
         "//tensorflow/compiler/xla/legacy_flags:debug_options_flags",
-<<<<<<< HEAD
-        "//tensorflow/compiler/xla/legacy_flags:hlo_graph_dumper_flags",
-=======
->>>>>>> d0360669
         "//tensorflow/compiler/xla/service",
         "//tensorflow/compiler/xla/service:hlo_graph_dumper",
         "//tensorflow/compiler/xla/service:session_proto",
