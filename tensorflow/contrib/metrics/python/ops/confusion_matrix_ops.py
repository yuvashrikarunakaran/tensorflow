--- conflicted
+++ resolved
@@ -25,16 +25,11 @@
 from tensorflow.python.ops import sparse_ops
 
 
-<<<<<<< HEAD
 """Confusion matrix related metrics."""
 
 
 def confusion_matrix(predictions, labels, num_classes=None, name=None):
   """Computes the confusion matrix from predictions and labels
-=======
-def confusion_matrix(predictions, targets, num_classes=None, name=None):
-  """Computes the confusion matrix from predictions and targets
->>>>>>> dd593fc4
 
   Calculate the Confusion Matrix for a pair of prediction and
   label 1-D int arrays.
@@ -60,12 +55,8 @@
     labels: A 1-D represeting the real labels for the classification task.
     num_classes: The possible number of labels the classification task can
                  have. If this value is not provided, it will be calculated
-<<<<<<< HEAD
                  using both predictions and labels array.
-=======
-                 using both predictions and targets array.
     name: Scope name.
->>>>>>> dd593fc4
 
   Returns:
     A l X l matrix represeting the confusion matrix, where l in the number of
@@ -78,26 +69,15 @@
   with ops.op_scope([predictions, labels, num_classes], name,
                     'confusion_matrix') as name:
     predictions = ops.convert_to_tensor(
-<<<<<<< HEAD
-      predictions, name="predictions", dtype=dtypes.int64)
-    labels = ops.convert_to_tensor(
-      labels, name="labels", dtype=dtypes.int64)
-=======
         predictions, name='predictions', dtype=dtypes.int64)
-    targets = ops.convert_to_tensor(targets, name='targets', dtype=dtypes.int64)
->>>>>>> dd593fc4
+    labels = ops.convert_to_tensor(labels, name='labels', dtype=dtypes.int64)
 
     if num_classes is None:
       num_classes = math_ops.maximum(math_ops.reduce_max(predictions),
                                      math_ops.reduce_max(labels)) + 1
 
     shape = array_ops.pack([num_classes, num_classes])
-    indices = array_ops.transpose(
-<<<<<<< HEAD
-      array_ops.pack([predictions, labels]))
-=======
-        array_ops.pack([predictions, targets]))
->>>>>>> dd593fc4
+    indices = array_ops.transpose(array_ops.pack([predictions, labels]))
     values = array_ops.ones_like(predictions, dtype=dtypes.int32)
     cm_sparse = ops.SparseTensor(
         indices=indices, values=values, shape=shape)
