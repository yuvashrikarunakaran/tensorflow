# Copyright 2018 The TensorFlow Authors. All Rights Reserved.
#
# Licensed under the Apache License, Version 2.0 (the "License");
# you may not use this file except in compliance with the License.
# You may obtain a copy of the License at
#
#     http://www.apache.org/licenses/LICENSE-2.0
#
# Unless required by applicable law or agreed to in writing, software
# distributed under the License is distributed on an "AS IS" BASIS,
# WITHOUT WARRANTIES OR CONDITIONS OF ANY KIND, either express or implied.
# See the License for the specific language governing permissions and
# limitations under the License.
# ==============================================================================
"""A TensorSpec class."""

from __future__ import absolute_import
from __future__ import division
from __future__ import print_function

import numpy as np

from tensorflow.python import pywrap_tensorflow
from tensorflow.python.framework import common_shapes
from tensorflow.python.framework import dtypes
from tensorflow.python.framework import ops
from tensorflow.python.framework import tensor_shape
from tensorflow.python.framework import type_spec
from tensorflow.python.util.tf_export import tf_export


@tf_export("TensorSpec")
class TensorSpec(type_spec.BatchableTypeSpec):
  """Describes a tf.Tensor.

  Metadata for describing the `tf.Tensor` objects accepted or returned
  by some TensorFlow APIs.
  """

  __slots__ = ["_shape", "_shape_tuple", "_dtype", "_name"]

  def __init__(self, shape, dtype=dtypes.float32, name=None):
    """Creates a TensorSpec.

    Args:
      shape: Value convertible to `tf.TensorShape`. The shape of the tensor.
      dtype: Value convertible to `tf.DType`. The type of the tensor values.
      name: Optional name for the Tensor.

    Raises:
      TypeError: If shape is not convertible to a `tf.TensorShape`, or dtype is
        not convertible to a `tf.DType`.
    """
    self._shape = tensor_shape.TensorShape(shape)
    try:
      self._shape_tuple = tuple(self.shape.as_list())
    except ValueError:
      self._shape_tuple = None
    self._dtype = dtypes.as_dtype(dtype)
    self._name = name

  @classmethod
  def from_spec(cls, spec, name=None):
    return cls(spec.shape, spec.dtype, name or spec.name)

  @classmethod
  def from_tensor(cls, tensor, name=None):
    if isinstance(tensor, ops.EagerTensor):
      return TensorSpec(tensor.shape, tensor.dtype, name)
    elif isinstance(tensor, ops.Tensor):
      return TensorSpec(tensor.shape, tensor.dtype, name or tensor.op.name)
    else:
      raise ValueError("`tensor` should be a tf.Tensor")

  @property
  def shape(self):
    """Returns the `TensorShape` that represents the shape of the tensor."""
    return self._shape

  @property
  def dtype(self):
    """Returns the `dtype` of elements in the tensor."""
    return self._dtype

  @property
  def name(self):
    """Returns the (optionally provided) name of the described tensor."""
    return self._name

  def is_compatible_with(self, spec_or_tensor):
    """Returns True if spec_or_tensor is compatible with this TensorSpec.

    Two tensors are considered compatible if they have the same dtype
    and their shapes are compatible (see `tf.TensorShape.is_compatible_with`).

    Args:
      spec_or_tensor: A tf.TensorSpec or a tf.Tensor

    Returns:
      True if spec_or_tensor is compatible with self.
    """
    return (isinstance(spec_or_tensor, (TensorSpec, ops.Tensor)) and
            self._dtype.is_compatible_with(spec_or_tensor.dtype) and
            self._shape.is_compatible_with(spec_or_tensor.shape))

  def __repr__(self):
    return "TensorSpec(shape={}, dtype={}, name={})".format(
        self.shape, repr(self.dtype), repr(self.name))

  def __hash__(self):
    return hash((self._shape_tuple, self.dtype))

  def __eq__(self, other):
    # pylint: disable=protected-access
    return (type(self) is type(other) and
            self._shape_tuple == other._shape_tuple
            and self._dtype == other._dtype
            and self._name == other._name)

  def __ne__(self, other):
    return not self == other

  value_type = property(lambda self: ops.Tensor)

  def most_specific_compatible_type(self, other):
    if (type(self) is not type(other)) or (self._dtype != other.dtype):
      raise ValueError("Types are not compatible: %r vs %r" % (self, other))
    shape = self._shape.most_specific_compatible_shape(other.shape)
    name = self._name if self._name == other.name else None
    return TensorSpec(shape, self._dtype, name)

  def _serialize(self):
    return (self._shape, self._dtype, self._name)

  _component_specs = property(lambda self: self)
<<<<<<< HEAD
=======

  def _to_components(self, value):
    try:
      value = ops.convert_to_tensor(value, self._dtype)
    except (TypeError, ValueError):
      raise ValueError("Value %r is not convertible to a tensor with dtype %s "
                       "and shape %s." % (value, self._dtype, self._shape))
    if not value.shape.is_compatible_with(self._shape):
      raise ValueError("Value %r is not convertible to a tensor with dtype %s "
                       "and shape %s." % (value, self._dtype, self._shape))
    return value

  def _from_components(self, components):
    return components

  def _from_compatible_tensor_list(self, tensor_list):
    # TODO(b/112266545): It would be cleaner to create a new `ensure_shape()`
    # op here and return that, instead of mutating the input's shape using
    # `Tensor.set_shape()`. However, that would add extra ops, which could
    # impact performance. When this bug is resolved, we should be able to add
    # the `ensure_shape()` ops and optimize them away using contextual shape
    # information.
    assert len(tensor_list) == 1
    tensor_list[0].set_shape(self._shape)
    return tensor_list[0]

  def _to_batchable_tensor_list(self, value, batched=False):
    if batched and self._shape.merge_with(value.shape).ndims == 0:
      raise ValueError("Unbatching a tensor is only supported for rank >= 1")
    return self._to_components(value)

  def _batch(self, batch_size):
    return TensorSpec(
        tensor_shape.TensorShape([batch_size]).concatenate(self._shape),
        self._dtype)

  def _unbatch(self):
    if self._shape.ndims == 0:
      raise ValueError("Unbatching a tensor is only supported for rank >= 1")
    return TensorSpec(self._shape[1:], self._dtype)

  def _to_legacy_output_types(self):
    return self._dtype

  def _to_legacy_output_shapes(self):
    return self._shape

  def _to_legacy_output_classes(self):
    return ops.Tensor
>>>>>>> 6c553ffc

  def _to_components(self, value):
    try:
      value = ops.convert_to_tensor(value, self._dtype)
    except (TypeError, ValueError):
      raise ValueError("Value %r is not convertible to a tensor with dtype %s "
                       "and shape %s." % (value, self._dtype, self._shape))
    if not value.shape.is_compatible_with(self._shape):
      raise ValueError("Value %r is not convertible to a tensor with dtype %s "
                       "and shape %s." % (value, self._dtype, self._shape))
    return value

  def _from_components(self, components):
    return components

  def _from_compatible_tensor_list(self, tensor_list):
    # TODO(b/112266545): It would be cleaner to create a new `ensure_shape()`
    # op here and return that, instead of mutating the input's shape using
    # `Tensor.set_shape()`. However, that would add extra ops, which could
    # impact performance. When this bug is resolved, we should be able to add
    # the `ensure_shape()` ops and optimize them away using contextual shape
    # information.
    assert len(tensor_list) == 1
    tensor_list[0].set_shape(self._shape)
    return tensor_list[0]

  def _to_batchable_tensor_list(self, value, batched=False):
    if batched and self._shape.merge_with(value.shape).ndims == 0:
      raise ValueError("Unbatching a tensor is only supported for rank >= 1")
    return self._to_components(value)

  def _batch(self, batch_size):
    return TensorSpec(
        tensor_shape.TensorShape([batch_size]).concatenate(self._shape),
        self._dtype)

  def _unbatch(self):
    if self._shape.ndims == 0:
      raise ValueError("Unbatching a tensor is only supported for rank >= 1")
    return TensorSpec(self._shape[1:], self._dtype)

  def _to_legacy_output_types(self):
    return self._dtype

  def _to_legacy_output_shapes(self):
    return self._shape

<<<<<<< HEAD
  def _to_legacy_output_classes(self):
    return ops.Tensor


=======
>>>>>>> 6c553ffc
# TODO(b/133606651): Should is_compatible_with should check min/max bounds?
class BoundedTensorSpec(TensorSpec):
  """A `TensorSpec` that specifies minimum and maximum values.

  Example usage:
  ```python
  spec = tensor_spec.BoundedTensorSpec((1, 2, 3), tf.float32, 0, (5, 5, 5))
  tf_minimum = tf.convert_to_tensor(spec.minimum, dtype=spec.dtype)
  tf_maximum = tf.convert_to_tensor(spec.maximum, dtype=spec.dtype)
  ```

  Bounds are meant to be inclusive. This is especially important for
  integer types. The following spec will be satisfied by tensors
  with values in the set {0, 1, 2}:
  ```python
  spec = tensor_spec.BoundedTensorSpec((3, 5), tf.int32, 0, 2)
  ```
  """

  __slots__ = ("_minimum", "_maximum")

  def __init__(self, shape, dtype, minimum, maximum, name=None):
    """Initializes a new `BoundedTensorSpec`.

    Args:
      shape: Value convertible to `tf.TensorShape`. The shape of the tensor.
      dtype: Value convertible to `tf.DType`. The type of the tensor values.
      minimum: Number or sequence specifying the minimum element bounds
        (inclusive). Must be broadcastable to `shape`.
      maximum: Number or sequence specifying the maximum element bounds
        (inclusive). Must be broadcastable to `shape`.
      name: Optional string containing a semantic name for the corresponding
        array. Defaults to `None`.

    Raises:
      ValueError: If `minimum` or `maximum` are not provided or not
        broadcastable to `shape`.
      TypeError: If the shape is not an iterable or if the `dtype` is an invalid
        numpy dtype.
    """
    super(BoundedTensorSpec, self).__init__(shape, dtype, name)

    if minimum is None or maximum is None:
      raise ValueError("minimum and maximum must be provided; but saw "
                       "'%s' and '%s'" % (minimum, maximum))

    try:
      minimum_shape = np.shape(minimum)
      common_shapes.broadcast_shape(
          tensor_shape.TensorShape(minimum_shape), self.shape)
    except ValueError as exception:
      raise ValueError("minimum is not compatible with shape. "
                       "Message: {!r}.".format(exception))

    try:
      maximum_shape = np.shape(maximum)
      common_shapes.broadcast_shape(
          tensor_shape.TensorShape(maximum_shape), self.shape)
    except ValueError as exception:
      raise ValueError("maximum is not compatible with shape. "
                       "Message: {!r}.".format(exception))

    self._minimum = np.array(minimum, dtype=self.dtype.as_numpy_dtype())
    self._minimum.setflags(write=False)

    self._maximum = np.array(maximum, dtype=self.dtype.as_numpy_dtype())
    self._maximum.setflags(write=False)

  @classmethod
  def from_spec(cls, spec):
    dtype = dtypes.as_dtype(spec.dtype)
    minimum = getattr(spec, "minimum", dtype.min)
    maximum = getattr(spec, "maximum", dtype.max)
    return BoundedTensorSpec(spec.shape, dtype, minimum, maximum, spec.name)

  @property
  def minimum(self):
    """Returns a NumPy array specifying the minimum bounds (inclusive)."""
    return self._minimum

  @property
  def maximum(self):
    """Returns a NumPy array specifying the maximum bounds (inclusive)."""
    return self._maximum

  def __repr__(self):
    s = "BoundedTensorSpec(shape={}, dtype={}, name={}, minimum={}, maximum={})"
    return s.format(self.shape, repr(self.dtype), repr(self.name),
                    repr(self.minimum), repr(self.maximum))

  def __eq__(self, other):
    tensor_spec_eq = super(BoundedTensorSpec, self).__eq__(other)
    return (tensor_spec_eq and np.allclose(self.minimum, other.minimum) and
            np.allclose(self.maximum, other.maximum))

  def __reduce__(self):
    return BoundedTensorSpec, (self._shape, self._dtype, self._minimum,
                               self._maximum, self._name)

  def _serialize(self):
    return (self._shape, self._dtype, self._minimum, self._maximum, self._name)


pywrap_tensorflow.RegisterType("TensorSpec", TensorSpec)


# Note: we do not include Tensor names when constructing TypeSpecs.
type_spec.register_type_spec_from_value_converter(
    ops.Tensor,
<<<<<<< HEAD
    lambda tensor: TensorSpec(tensor.shape, tensor.dtype))
=======
    lambda tensor: TensorSpec(tensor.shape, tensor.dtype))

type_spec.register_type_spec_from_value_converter(
    np.ndarray,
    lambda array: TensorSpec(array.shape, array.dtype))
>>>>>>> 6c553ffc
<|MERGE_RESOLUTION|>--- conflicted
+++ resolved
@@ -133,8 +133,6 @@
     return (self._shape, self._dtype, self._name)
 
   _component_specs = property(lambda self: self)
-<<<<<<< HEAD
-=======
 
   def _to_components(self, value):
     try:
@@ -184,61 +182,8 @@
 
   def _to_legacy_output_classes(self):
     return ops.Tensor
->>>>>>> 6c553ffc
-
-  def _to_components(self, value):
-    try:
-      value = ops.convert_to_tensor(value, self._dtype)
-    except (TypeError, ValueError):
-      raise ValueError("Value %r is not convertible to a tensor with dtype %s "
-                       "and shape %s." % (value, self._dtype, self._shape))
-    if not value.shape.is_compatible_with(self._shape):
-      raise ValueError("Value %r is not convertible to a tensor with dtype %s "
-                       "and shape %s." % (value, self._dtype, self._shape))
-    return value
-
-  def _from_components(self, components):
-    return components
-
-  def _from_compatible_tensor_list(self, tensor_list):
-    # TODO(b/112266545): It would be cleaner to create a new `ensure_shape()`
-    # op here and return that, instead of mutating the input's shape using
-    # `Tensor.set_shape()`. However, that would add extra ops, which could
-    # impact performance. When this bug is resolved, we should be able to add
-    # the `ensure_shape()` ops and optimize them away using contextual shape
-    # information.
-    assert len(tensor_list) == 1
-    tensor_list[0].set_shape(self._shape)
-    return tensor_list[0]
-
-  def _to_batchable_tensor_list(self, value, batched=False):
-    if batched and self._shape.merge_with(value.shape).ndims == 0:
-      raise ValueError("Unbatching a tensor is only supported for rank >= 1")
-    return self._to_components(value)
-
-  def _batch(self, batch_size):
-    return TensorSpec(
-        tensor_shape.TensorShape([batch_size]).concatenate(self._shape),
-        self._dtype)
-
-  def _unbatch(self):
-    if self._shape.ndims == 0:
-      raise ValueError("Unbatching a tensor is only supported for rank >= 1")
-    return TensorSpec(self._shape[1:], self._dtype)
-
-  def _to_legacy_output_types(self):
-    return self._dtype
-
-  def _to_legacy_output_shapes(self):
-    return self._shape
-
-<<<<<<< HEAD
-  def _to_legacy_output_classes(self):
-    return ops.Tensor
-
-
-=======
->>>>>>> 6c553ffc
+
+
 # TODO(b/133606651): Should is_compatible_with should check min/max bounds?
 class BoundedTensorSpec(TensorSpec):
   """A `TensorSpec` that specifies minimum and maximum values.
@@ -348,12 +293,8 @@
 # Note: we do not include Tensor names when constructing TypeSpecs.
 type_spec.register_type_spec_from_value_converter(
     ops.Tensor,
-<<<<<<< HEAD
-    lambda tensor: TensorSpec(tensor.shape, tensor.dtype))
-=======
     lambda tensor: TensorSpec(tensor.shape, tensor.dtype))
 
 type_spec.register_type_spec_from_value_converter(
     np.ndarray,
-    lambda array: TensorSpec(array.shape, array.dtype))
->>>>>>> 6c553ffc
+    lambda array: TensorSpec(array.shape, array.dtype))